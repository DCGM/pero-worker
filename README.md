# pero-worker

Project contains "worker" and "watchdog" for OCR processing system that uses pero-ocr package.

Processing system uses 5 components.
- Worker for processing data
- Watchdog for task planing and scheduling
- RabbitMQ message broker for task distribution
- Zookeeper for coordination of the workers and storing the configuration
- SFTP for storing OCR binary files.

## setup

<<<<<<< HEAD
Docker is used in this example. Please visit https://docs.docker.com/engine/install/ and folow instructions for your operating system.
Use installation instruction for Apache zookeeper, RabbitMQ and your favourite SFTP server, if you don't want to use docker.
=======
Docker is used in this example. Please visit https://docs.docker.com/engine/install/ and follow instructions for your operating system.
Use installation instruction for Apache zookeeper, RabbitMQ and your favourite FTP server, if you don't want to use docker.
>>>>>>> 09bf141b

Installation script was tested under Debian 11 and is APT dependent.

Installing requirements and create python venv for the project:
```
sh install_dependencies.sh
```

Source created virtual environment:
```
. ./.venv/bin/activate
```

Download pero-ocr to `pero-ocr/` folder:
```
git submodule init
git submodule update
```
Or do this manually by cloning pero-ocr from https://github.com/DCGM/pero-ocr.git

Starting required services.
Mounted paths are required for data persistency.
Service can recover this data after restart, so it does not have to be set up again from scratch.
```
docker run -d --rm -p2181:2181 -v /home/"$USER"/zookeeper-data:/data -v /home/"$USER"/zookeeper-datalog:/datalog --name="zookeeper" zookeeper
```
```
docker run -d --rm --name rabbitmq --hostname "$(hostname)" -v /home/"$USER"/rabbitmq:/var/lib/rabbitmq -p 5672:5672 -p 15672:15672 rabbitmq:management
```
```
 docker run --rm -d -p 2222:22 -v /home/"$USER"/ftp:/home/pero/ --name sftp atmoz/sftp:alpine pero:pero
```

## Initial system configuration

Set default server addresses and ports for auto-configuration:
```
python scripts/config_manager.py -z 127.0.0.1 -s 127.0.0.1 --ftp-servers 127.0.0.1:2222 --update-mq-servers --update-ftp-servers --update-monitoring-servers
```

Create processing stages for OCR pipeline:
```
python scripts/config_manager.py --name ocr_stage_x --config path/to/ocr_stage_x/config.ini --remote-path path/to/additional/data/on/ftp/server.tar.xz
```
<<<<<<< HEAD
Please note that you must upload aditional files to SFTP server manually. Command above specifies just path used by worker to download these files from the server. To upload files use your favourite SFTP client.
=======
Please note that you must upload additional files to FTP server manually. Command above specifies just path used by worker to download these files from the server. To upload files use your favourite FTP client.
>>>>>>> 09bf141b

For more details on configurations please visit pero-ocr git (https://github.com/DCGM/pero-ocr) and webpage (https://pero.fit.vutbr.cz/) to get more information.

Create output queue from where results can be downloaded. Output queue is stage without processing configuration.
```
python scripts/config_manager.py --name out
```

## Running worker and watchdog

```
python worker/worker.py -z 127.0.0.1
```
```
python worker/worker_watchdog.py -z 127.0.0.1
```

## Processing

Uploading images for processing:
```
python scripts/publisher.py --stages stage1 stage2 stage3 out --images input/file/1 input/file/2
```

Downloading results:
```
python scripts/publisher.py --directory output/directory/path --download out
```
If you want to keep downloading images from ```out``` stage, add ```--keep-running``` argument at the end of the command above.


## Additional info

System was tested with these versions of libraries:
```
kazoo==2.8.0
pika==1.2.0
protobuf==3.19.4
python-magic==0.4.25
requests==2.27.1
numpy==1.21.5
opencv-python==4.5.5.62
lxml==4.7.1
scipy==1.7.3
numba==0.55.1
torch==1.10.2
torchvision==0.11.3
brnolm==0.2.0
scikit-learn==1.0.2
scikit-image==0.19.1
tensorflow-gpu==2.8.0
shapely==1.8.0
pyamg==4.2.1
imgaug==0.4.0
arabic_reshaper==2.1.3
```
Python version used during development was `Python 3.9.2` but it should work with latest versions of python and libraries as well.<|MERGE_RESOLUTION|>--- conflicted
+++ resolved
@@ -11,13 +11,8 @@
 
 ## setup
 
-<<<<<<< HEAD
-Docker is used in this example. Please visit https://docs.docker.com/engine/install/ and folow instructions for your operating system.
+Docker is used in this example. Please visit https://docs.docker.com/engine/install/ and follow instructions for your operating system.
 Use installation instruction for Apache zookeeper, RabbitMQ and your favourite SFTP server, if you don't want to use docker.
-=======
-Docker is used in this example. Please visit https://docs.docker.com/engine/install/ and follow instructions for your operating system.
-Use installation instruction for Apache zookeeper, RabbitMQ and your favourite FTP server, if you don't want to use docker.
->>>>>>> 09bf141b
 
 Installation script was tested under Debian 11 and is APT dependent.
 
@@ -62,11 +57,7 @@
 ```
 python scripts/config_manager.py --name ocr_stage_x --config path/to/ocr_stage_x/config.ini --remote-path path/to/additional/data/on/ftp/server.tar.xz
 ```
-<<<<<<< HEAD
-Please note that you must upload aditional files to SFTP server manually. Command above specifies just path used by worker to download these files from the server. To upload files use your favourite SFTP client.
-=======
-Please note that you must upload additional files to FTP server manually. Command above specifies just path used by worker to download these files from the server. To upload files use your favourite FTP client.
->>>>>>> 09bf141b
+Please note that you must upload additional files to FTP server manually. Command above specifies just path used by worker to download these files from the server. To upload files use your favourite SFTP client.
 
 For more details on configurations please visit pero-ocr git (https://github.com/DCGM/pero-ocr) and webpage (https://pero.fit.vutbr.cz/) to get more information.
 
