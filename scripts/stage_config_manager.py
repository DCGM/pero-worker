--- conflicted
+++ resolved
@@ -307,13 +307,8 @@
         """
         if self.zk.exists(constants.QUEUE_TEMPLATE.format(queue_name = stage)):
             self.zk.delete(
-<<<<<<< HEAD
                 path=constants.QUEUE_TEMPLATE.format(queue_name = stage),
                 recursive=True
-=======
-                path = constants.QUEUE_TEMPLATE.format(queue_name = stage),
-                recursive = True
->>>>>>> 37350659
             )
             self.logger.info('Configuration deleted successfully!')
 
