--- conflicted
+++ resolved
@@ -249,33 +249,8 @@
         self.ftp_servers_lock.acquire()
         sftp = SFTP_Client(self.ftp_servers, self.user, self.password, self.logger)
         self.ftp_servers_lock.release()
-<<<<<<< HEAD
         sftp.sftp_connect()
         return sftp
-=======
-        if not self.ftp:
-            raise ConnectionError('Failed to connect to ftp servers!')
-        self.ftp.login(self.user, self.password)
-    
-    def ftp_disconnect(self):
-        """
-        Disconnects from ftp
-        """
-        if self.ftp:
-            try:
-                self.ftp.quit()
-            except AttributeError:
-                # connection is already closed
-                pass
-            except Exception:
-                # failed to disconnect the polite way
-                # close the connection (the ugly way)
-                try:
-                    self.ftp.close()
-                except Exception:
-                    self.logger.error('Error occurred during disconnecting from FTP!')
-                    self.logger.error('{}'.format(traceback.format_exc()))
->>>>>>> 09bf141b
     
     def zk_disconnect(self):
         """
